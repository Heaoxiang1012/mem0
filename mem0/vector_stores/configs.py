--- conflicted
+++ resolved
@@ -17,11 +17,8 @@
         "milvus": "MilvusDBConfig",
         "azure_ai_search": "AzureAISearchConfig",
         "redis": "RedisDBConfig",
-<<<<<<< HEAD
+        "elasticsearch": "ElasticsearchConfig",
         "vikingdb": "VikingDBConfig"
-=======
-        "elasticsearch": "ElasticsearchConfig",
->>>>>>> 205a03a5
     }
 
     @model_validator(mode="after")
